/*
 * Minimal Object Storage Library, (C) 2015 Minio, Inc.
 *
 * Licensed under the Apache License, Version 2.0 (the "License");
 * you may not use this file except in compliance with the License.
 * You may obtain a copy of the License at
 *
 *     http://www.apache.org/licenses/LICENSE-2.0
 *
 * Unless required by applicable law or agreed to in writing, software
 * distributed under the License is distributed on an "AS IS" BASIS,
 * WITHOUT WARRANTIES OR CONDITIONS OF ANY KIND, either express or implied.
 * See the License for the specific language governing permissions and
 * limitations under the License.
 */

var CombinedStream = require('combined-stream') // use MultiStream unless you need lazy append after stream created
var Concat = require('concat-stream')
var Crypto = require('crypto')
var Http = require('http')
var Moment = require('moment')
var ParseXml = require('xml-parser')
var Q = require('q')
var Stream = require('stream')
var Through = require('through')
var Xml = require('xml')
var ParseString = require('xml2js').parseString

require("babel/polyfill");

require("babel-core/polyfill");

class Client {
    constructor(params) {
        "use strict"
        this.transport = Http
        this.params = params
    }

    // SERIVCE LEVEL CALLS

    createBucket(bucket, callback) {
        "use strict"

        var requestParams = {
            host: this.params.host,
            port: this.params.port,
            method: 'PUT',
            path: `/${bucket}`
        }

        signV4(requestParams, '', this.params.accessKey, this.params.secretKey)

        var req = this.transport.request(requestParams, response => {
            if (response.statusCode !== 200) {
                parseError(response, callback)
            } else {
                response.pipe(Through(null, end))
            }
            function end() {
                callback()
            }
        })

        req.on('error', e => {
            callback(e)
        })

        req.end()
    }

    generatorExample() {
        var iter = {}
        iter[Symbol.iterator] = function* () {
            "use strict";
            for (var i = 1; i <= 100; i++) {
                yield i
            }
        }
        return iter
    }

<<<<<<< HEAD
    // listObjects() {
    //     "use strict";
    //     var self = this;

    //     var stream = new Stream.Readable
    //     stream._read = () => {}

    //     var queue = new Stream.Readable
    //     queue._read = () => {}
    //     var data = {
    //     	prefix: "",
    //     	marker: ""
    //     }
    //     queue.push(JSON.stringify(data))

    //     queue.pipe(Through(write, end))


    //     return stream

    //     function write(r) {
    //     	var nextRequest = JSON.parse(r)
    //     	getBucketList(self.params, nextRequest.prefix, nextRequest.marker, 1, (e, r) => {
    //     		r.buckets.forEach(element => {
    //     			stream.push(element)
    //     			queue.push(JSON.stringify(nextRequest))
    //     		})
    //     	})
    //     }

    //     function end() {
    //     	stream.push(null)
    //     }
    // }

    listBuckets(callback) {
        var requestParams = {
            host: this.params.host,
            port: this.params.port,
            path: '/',
            method: 'GET'
        }

        signV4(requestParams, '', this.params.accessKey, this.params.secretKey)

        var req = Http.request(requestParams, (response) => {
            if (response.statusCode !== 200) {
                callback(parseError(response, callback))
            }
            response.pipe(Concat(errorXml => {
                "use strict";
                var parsedXml = ParseXml(errorXml.toString())
                var result = []
                parsedXml.root.children.forEach(element => {
                    "use strict";
                    if(element.name === 'Buckets') {
                        element.children.forEach(bucketListing => {
                            var bucket = {}
                            bucketListing.children.forEach( prop => {
                                switch(prop.name) {
                                    case "Name":
                                        bucket.name = prop.content
                                        break
                                    case "CreationDate":
                                        bucket.creationDate = prop.content
                                        break
                                }
                            })
                            result.push(bucket)
                        })
                    }
                })
                result.sort()
                callback(null, result)
            }))
        })
        req.end()
    }

=======
>>>>>>> ba9e3d49
    getObject(bucket, object, callback) {
        "use strict";

        var requestParams = {
            host: this.params.host,
            port: this.params.port,
            path: `/${bucket}/${object}`,
            method: 'GET',
        }

        signV4(requestParams, '', this.params.accessKey, this.params.secretKey)

        var req = Http.request(requestParams, (response) => {
            if (response.statusCode !== 200) {
                return parseError(response, callback)
                callback('error')
            }
            callback(null, response.pipe(Through(write, end)))
            function write(chunk) {
                this.queue(chunk)
            }

            function end() {
                this.queue(null)
            }
        })
        req.end()
    }

    putObject(bucket, object, contentType, size, r, callback) {
        "use strict";

        if (contentType == null || contentType == '') {
            contentType = 'aplication/octet-stream'
        }

        var requestParams = {
            host: this.params.host,
            port: this.params.port,
            path: `/${bucket}/${object}`,
            method: 'PUT',
            headers: {
                "Content-Length": size,
                "Content-Type": contentType
            }
        }

        signV4(requestParams, '', this.params.accessKey, this.params.secretKey)

        var request = Http.request(requestParams, (response) => {
            if (response.statusCode !== 200) {
                return parseError(response, callback)
            }
            response.pipe(Through(null, end))
            function end() {
                callback()
            }
        })
        r.pipe(request)
    }
}

var parseError = (response, callback) => {
    "use strict";
    response.pipe(Concat(errorXml => {
        var parsedXml = ParseXml(errorXml.toString())
        var e = {}
        parsedXml.root.children.forEach(element => {
            if (element.name === 'Status') {
                e.status = element.content
            } else if (element.name === 'Message') {
                e.message = element.content
            } else if (element.name === 'RequestId') {
                e.requestid = element.content
            } else if (element.name === 'Resource') {
                e.resource = element.content
            }
        })
        callback(e)
    }))
}

var getStringToSign = function (canonicalRequestHash, requestDate, region) {
    "use strict";
    var stringToSign = "AWS4-HMAC-SHA256\n"
    stringToSign += requestDate.format('YYYYMMDDTHHmmSS') + 'Z\n'
    stringToSign += `${requestDate.format('YYYYMMDD')}/${region}/s3/aws4_request\n`
    stringToSign += canonicalRequestHash
    return stringToSign
}
var signV4 = (request, dataShaSum256, accessKey, secretKey) => {
    "use strict";

    if (!accessKey || !secretKey) {
        return
    }

    var requestDate = Moment().utc()

    if (!dataShaSum256) {
        dataShaSum256 = 'e3b0c44298fc1c149afbf4c8996fb92427ae41e4649b934ca495991b7852b855'
    }

    if (!request.headers) {
        request.headers = {}
    }

    var region = getRegion(request.host)

    request.headers['Host'] = request.host
    request.headers['x-amz-date'] = requestDate.format('YYYYMMDDTHHmmSS') + 'Z'
    request.headers['x-amz-content-sha256'] = dataShaSum256

    var canonicalRequestAndSignedHeaders = getCanonicalRequest(request, dataShaSum256, requestDate)
    var canonicalRequest = canonicalRequestAndSignedHeaders[0]
    var signedHeaders = canonicalRequestAndSignedHeaders[1]
    var hash = Crypto.createHash('sha256')
    hash.update(canonicalRequest)
    var canonicalRequestHash = hash.digest('hex')

    var stringToSign = getStringToSign(canonicalRequestHash, requestDate, region)

    var signingKey = getSigningKey(requestDate, region, secretKey)

    var hmac = Crypto.createHmac('sha256', signingKey)

    hmac.update(stringToSign)
    var signedRequest = hmac.digest('hex').toLowerCase().trim()

    var credentials = `${accessKey}/${requestDate.format('YYYYMMDD')}/${region}/s3/aws4_request`

    request.headers['Authorization'] = `AWS4-HMAC-SHA256 Credential=${credentials}, SignedHeaders=${signedHeaders}, Signature=${signedRequest}`

    function getSigningKey(date, region, secretKey) {
        var key = "AWS4" + secretKey
        var dateLine = date.format('YYYYMMDD')

        var hmac1 = Crypto.createHmac('sha256', key).update(dateLine).digest('binary')
        var hmac2 = Crypto.createHmac('sha256', hmac1).update(region).digest('binary')
        var hmac3 = Crypto.createHmac('sha256', hmac2).update("s3").digest('binary')
        return Crypto.createHmac('sha256', hmac3).update("aws4_request").digest('binary')
    }

    function getRegion(host) {
        switch (host) {
            case "s3.amazonaws.com":
                return "us-east-1"
            case "s3-ap-northeast-1.amazonaws.com":
                return "ap-northeast-1"
            case "s3-ap-southeast-1.amazonaws.com":
                return "ap-southeast-1"
            case "s3-ap-southeast-2.amazonaws.com":
                return "ap-southeast-2"
            case "s3-eu-central-1.amazonaws.com":
                return "eu-central-1"
            case "s3-eu-west-1.amazonaws.com":
                return "eu-west-1"
            case "s3-sa-east-1.amazonaws.com":
                return "sa-east-1"
            case "s3.amazonaws.com":
                return "us-east-1"
            case "s3-external-1.amazonaws.com":
                return "us-east-1"
            case "s3-us-west-1.amazonaws.com":
                return "us-west-1"
            case "s3-us-west-2.amazonaws.com":
                return "us-west-2"
            default:
                return "milkyway"
        }
    }

    function getCanonicalRequest(request, dataShaSum1, requestDate) {


        var headerKeys = []
        var headers = []

        for (var key in request.headers) {
            if (request.headers.hasOwnProperty(key)) {
                key = key
                var value = request.headers[key]
                headers.push(`${key.toLowerCase()}:${value}`)
                headerKeys.push(key.toLowerCase())
            }
        }

        headers.sort()
        headerKeys.sort()

        var signedHeaders = ""
        headerKeys.forEach(element => {
            if (signedHeaders) {
                signedHeaders += ';'
            }
            signedHeaders += element
        })


        var canonicalString = ""
        canonicalString += canonicalString + request.method.toUpperCase() + '\n'
        canonicalString += request.path + '\n'
        if (request.query) {
            canonicalString += request.query + '\n'
        } else {
            canonicalString += '\n'
        }
        headers.forEach(element => {
            canonicalString += element + '\n'
        })
        canonicalString += '\n'
        canonicalString += signedHeaders + '\n'
        canonicalString += dataShaSum1
        return [canonicalString, signedHeaders]
    }
}

var inst = Client
module
    .
    exports = inst<|MERGE_RESOLUTION|>--- conflicted
+++ resolved
@@ -26,8 +26,6 @@
 var Xml = require('xml')
 var ParseString = require('xml2js').parseString
 
-require("babel/polyfill");
-
 require("babel-core/polyfill");
 
 class Client {
@@ -79,42 +77,6 @@
         }
         return iter
     }
-
-<<<<<<< HEAD
-    // listObjects() {
-    //     "use strict";
-    //     var self = this;
-
-    //     var stream = new Stream.Readable
-    //     stream._read = () => {}
-
-    //     var queue = new Stream.Readable
-    //     queue._read = () => {}
-    //     var data = {
-    //     	prefix: "",
-    //     	marker: ""
-    //     }
-    //     queue.push(JSON.stringify(data))
-
-    //     queue.pipe(Through(write, end))
-
-
-    //     return stream
-
-    //     function write(r) {
-    //     	var nextRequest = JSON.parse(r)
-    //     	getBucketList(self.params, nextRequest.prefix, nextRequest.marker, 1, (e, r) => {
-    //     		r.buckets.forEach(element => {
-    //     			stream.push(element)
-    //     			queue.push(JSON.stringify(nextRequest))
-    //     		})
-    //     	})
-    //     }
-
-    //     function end() {
-    //     	stream.push(null)
-    //     }
-    // }
 
     listBuckets(callback) {
         var requestParams = {
@@ -160,8 +122,6 @@
         req.end()
     }
 
-=======
->>>>>>> ba9e3d49
     getObject(bucket, object, callback) {
         "use strict";
 
